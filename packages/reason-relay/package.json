{
  "name": "reason-relay",
  "version": "0.10.0",
  "main": "src/ReasonRelay.re",
  "license": "MIT",
  "author": "Gabriel Nordeborn",
  "sideEffects": false,
  "repository": "https://github.com/zth/reason-relay",
  "description": "Use Relay with ReasonML.",
  "publishConfig": {
    "registry": "https://registry.npmjs.org/"
  },
  "keywords": [
    "graphql",
    "relay",
    "relaymodern",
    "react",
    "reason",
    "reasonml"
  ],
  "bin": {
    "reason-relay-compiler": "compiler/compiler-cli.js"
  },
  "scripts": {
    "build": "bsb -clean-world -make-world",
    "build:test": "compiler/compiler-cli.js && relay-compiler",
    "postinstall": "node postinstall.js",
    "test": "jest"
  },
  "devDependencies": {
    "@testing-library/jest-dom": "^4.2.4",
    "@testing-library/react": "^9.4.0",
    "bs-fetch": "^0.5.0",
    "bs-platform": "^8.2.0-dev.1",
    "graphql": "14.5.0",
    "graphql-query-test-mock": "^0.12.1",
    "jest": "^24.9.0",
    "nock": "^11.7.0",
    "node-fetch": "^2.6.0",
    "react": "0.0.0-experimental-d7382b6c4",
    "react-dom": "0.0.0-experimental-d7382b6c4",
<<<<<<< HEAD
    "react-relay": "0.0.0-experimental-94e87455",
    "reason-promise": "^1.0.2",
    "reason-react": "^0.9.1",
    "relay-compiler": "9.1.0",
    "relay-config": "9.1.0",
    "relay-runtime": "9.1.0"
=======
    "react-relay": "0.0.0-experimental-8058ef82",
    "reason-react": "^0.9.1",
    "relay-compiler": "10.0.1",
    "relay-config": "10.0.1",
    "relay-runtime": "10.0.1",
    "reason-promise": "^1.0.2"
>>>>>>> ce39ada4
  },
  "peerDependencies": {
    "bs-platform": "^8.2.0-dev.1",
    "graphql": "^14.4.2",
    "react": "0.0.0-experimental-d7382b6c4",
    "react-dom": "0.0.0-experimental-d7382b6c4",
<<<<<<< HEAD
    "react-relay": "0.0.0-experimental-94e87455",
    "reason-promise": "^1.0.2",
    "reason-react": "^0.9.1",
    "relay-compiler": "9.1.0",
    "relay-config": "9.1.0",
    "relay-runtime": "9.1.0"
=======
    "react-relay": "0.0.0-experimental-8058ef82",
    "reason-react": "^0.9.1",
    "relay-compiler": "10.0.1",
    "relay-config": "10.0.1",
    "relay-runtime": "10.0.1",
    "reason-promise": "^1.0.2"
>>>>>>> ce39ada4
  },
  "dependencies": {
    "mkdirp-sync": "^0.0.3",
    "reason": "^3.3.4"
  },
  "resolutions": {
    "react": "0.0.0-experimental-d7382b6c4",
    "react-dom": "0.0.0-experimental-d7382b6c4"
  }
}<|MERGE_RESOLUTION|>--- conflicted
+++ resolved
@@ -39,42 +39,24 @@
     "node-fetch": "^2.6.0",
     "react": "0.0.0-experimental-d7382b6c4",
     "react-dom": "0.0.0-experimental-d7382b6c4",
-<<<<<<< HEAD
-    "react-relay": "0.0.0-experimental-94e87455",
-    "reason-promise": "^1.0.2",
-    "reason-react": "^0.9.1",
-    "relay-compiler": "9.1.0",
-    "relay-config": "9.1.0",
-    "relay-runtime": "9.1.0"
-=======
     "react-relay": "0.0.0-experimental-8058ef82",
     "reason-react": "^0.9.1",
     "relay-compiler": "10.0.1",
     "relay-config": "10.0.1",
     "relay-runtime": "10.0.1",
     "reason-promise": "^1.0.2"
->>>>>>> ce39ada4
   },
   "peerDependencies": {
     "bs-platform": "^8.2.0-dev.1",
     "graphql": "^14.4.2",
     "react": "0.0.0-experimental-d7382b6c4",
     "react-dom": "0.0.0-experimental-d7382b6c4",
-<<<<<<< HEAD
-    "react-relay": "0.0.0-experimental-94e87455",
-    "reason-promise": "^1.0.2",
-    "reason-react": "^0.9.1",
-    "relay-compiler": "9.1.0",
-    "relay-config": "9.1.0",
-    "relay-runtime": "9.1.0"
-=======
     "react-relay": "0.0.0-experimental-8058ef82",
     "reason-react": "^0.9.1",
     "relay-compiler": "10.0.1",
     "relay-config": "10.0.1",
     "relay-runtime": "10.0.1",
     "reason-promise": "^1.0.2"
->>>>>>> ce39ada4
   },
   "dependencies": {
     "mkdirp-sync": "^0.0.3",
