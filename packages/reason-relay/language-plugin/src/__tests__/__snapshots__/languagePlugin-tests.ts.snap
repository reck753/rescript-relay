--- conflicted
+++ resolved
@@ -27,6 +27,7 @@
 /* @generated */
 
 module Types = {
+  [@ocaml.warning \\"-30\\"];
   type mutationWithReservedNameInput = {
     [@bs.as \\"or\\"]
     or_: bool,
@@ -122,6 +123,8 @@
 /* @generated */
 
 module Types = {
+  [@ocaml.warning \\"-30\\"];
+
   type fragment = {id: string};
 };
 
@@ -155,6 +158,8 @@
 /* @generated */
 
 module Types = {
+  [@ocaml.warning \\"-30\\"];
+
   type fragment = {
     fragmentRefs: ReasonRelay.fragmentRefs([ | \`SomeComponent_user]),
   };
@@ -192,6 +197,8 @@
 /* @generated */
 
 module Types = {
+  [@ocaml.warning \\"-30\\"];
+
   type fragment = {id: string};
 };
 
@@ -229,19 +236,14 @@
 type enum_UserRole = pri [> | \`Admin | \`User];
 
 module Types = {
+  [@ocaml.warning \\"-30\\"];
   type response_setUserLocation = {
     changedUser: option(response_setUserLocation_changedUser),
   }
   and response_setUserLocation_changedUser = {
     id: string,
     firstName: string,
-<<<<<<< HEAD
     role: enum_UserRole,
-  };
-  type response_setUserLocation = {
-    changedUser: option(response_setUserLocation_changedUser),
-=======
-    role: [ | \`Admin | \`User | \`FutureAddedValue(string)],
   }
   and setUserLocationInput = {
     clientMutationId: option(string),
@@ -252,7 +254,6 @@
     lat: float,
     lng: float,
     child: option(locationBounds),
->>>>>>> ce39ada4
   };
 
   type response = {setUserLocation: response_setUserLocation};
@@ -350,6 +351,7 @@
 /* @generated */
 
 module Types = {
+  [@ocaml.warning \\"-30\\"];
   type response_setUserLocation = {
     changedUser: option(response_setUserLocation_changedUser),
   }
@@ -455,6 +457,8 @@
 type enum_UserRole = pri [> | \`Admin | \`User];
 
 module Types = {
+  [@ocaml.warning \\"-30\\"];
+
   type fragment = {
     firstName: string,
     role: enum_UserRole,
@@ -495,6 +499,7 @@
 /* @generated */
 
 module Types = {
+  [@ocaml.warning \\"-30\\"];
   type response_setUserLocation = {
     changedUser: option(response_setUserLocation_changedUser),
   }
@@ -606,6 +611,7 @@
 /* @generated */
 
 module Types = {
+  [@ocaml.warning \\"-30\\"];
   type response_node = {
     __typename: [ | \`User],
     firstName: string,
@@ -659,6 +665,7 @@
 /* @generated */
 
 module Types = {
+  [@ocaml.warning \\"-30\\"];
   type fragment_participantsConnection_edges_node_User = {
     firstName: string,
     id: string,
@@ -776,6 +783,7 @@
 /* @generated */
 
 module Types = {
+  [@ocaml.warning \\"-30\\"];
   type fragment_me = {
     friendsConnection: option(fragment_me_friendsConnection),
   }
@@ -850,6 +858,7 @@
 /* @generated */
 
 module Types = {
+  [@ocaml.warning \\"-30\\"];
   type fragment_usersConnection = {
     edges: option(array(option(fragment_usersConnection_edges))),
   }
@@ -921,6 +930,7 @@
 /* @generated */
 
 module Types = {
+  [@ocaml.warning \\"-30\\"];
   type response_user = {
     id: string,
     firstName: string,
@@ -981,6 +991,7 @@
 /* @generated */
 
 module Types = {
+  [@ocaml.warning \\"-30\\"];
   type response_userChanged = {user: option(response_userChanged_user)}
   and response_userChanged_user = {
     id: string,
@@ -1046,6 +1057,8 @@
 /* @generated */
 
 module Types = {
+  [@ocaml.warning \\"-30\\"];
+
   type fragment = {
     id: string,
     firstName: string,
@@ -1082,6 +1095,8 @@
 /* @generated */
 
 module Types = {
+  [@ocaml.warning \\"-30\\"];
+
   type fragment = {
     id: string,
     name: string,
@@ -1118,6 +1133,7 @@
 /* @generated */
 
 module Types = {
+  [@ocaml.warning \\"-30\\"];
   type response_participantById_User = {
     id: string,
     fragmentRefs: ReasonRelay.fragmentRefs([ | \`app_user]),
@@ -1217,6 +1233,7 @@
 /* @generated */
 
 module Types = {
+  [@ocaml.warning \\"-30\\"];
   type response_participantById_User_location = {
     lat: float,
     lng: float,
@@ -1322,6 +1339,7 @@
 /* @generated */
 
 module Types = {
+  [@ocaml.warning \\"-30\\"];
   type fragment_User_location = {
     id: string,
     lat: float,
@@ -1405,6 +1423,7 @@
 type enum_ObserverStatus = pri [> | \`Active | \`Inactive];
 
 module Types = {
+  [@ocaml.warning \\"-30\\"];
   type response_participantById_Observer_manager_User = {
     lastName: string,
     firstName: string,
@@ -1558,6 +1577,7 @@
 /* @generated */
 
 module Types = {
+  [@ocaml.warning \\"-30\\"];
   type response_me = {
     firstName: string,
     lastName: string,
